--- conflicted
+++ resolved
@@ -139,17 +139,8 @@
 	};
 
 	const toUpload = cartridgesList
-<<<<<<< HEAD
-		.map(cartridge => {
-			const dirToUpload = join(cartRoot, cartridge);
-
-			return webdav
-				.uploadCartridge(dirToUpload, notify, { isCartridge: true }).
-				do(
-=======
 		.map(cartridge => webdav
 			.uploadCartridge(join(cartRoot, cartridge), notify, { isCartridge: true }).do (
->>>>>>> 2a87a6e3
 				(data) => { },
 				(error) => { },
 				() => {
@@ -158,14 +149,8 @@
 						progress({ message: `Uploading cartridges: ${count} of ${cartridgesList.length}` })
 					}
 				}
-<<<<<<< HEAD
-				);
-
-		});
-=======
 			)
 		);
->>>>>>> 2a87a6e3
 	let mode: "all" | "list" | "none" = 'all';
 	if (config.cleanUpCodeVersionMode === 'auto' || !config.cleanUpCodeVersionMode) {
 		mode = Array.isArray(config.cartridge) && config.cartridge.length ? 'list' : 'all';
