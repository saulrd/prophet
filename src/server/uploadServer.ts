import { Observable } from 'rxjs';

<<<<<<< HEAD

import { OutputChannel, workspace, window, ProgressLocation, FileSystemWatcher, Uri, Progress, RelativePattern } from 'vscode';
=======
import { OutputChannel, workspace, window, ProgressLocation, FileSystemWatcher, Uri, Progress } from 'vscode';
>>>>>>> 4bb3e1cd
import { default as WebDav, DavOptions } from './WebDav';
import { getDirectories, getDirectoriesSync } from '../lib/FileHelper';
import { dirname, join, sep } from 'path';
import { createReadStream, statSync, accessSync } from 'fs';

const CONCURENT_CARTRIDGES_UPLOADS: number = 3;
const CONCURENT_FILE_UPLOADS: number = 5;

export function readConfigFile(configFilename: string): Observable<DavOptions> {
	return Observable.create(observer => {
		const stream = createReadStream(configFilename);
		let chunks: Buffer[] = [];

		// Listen for data
		stream.on('data', chunk => {
			chunks.push(chunk);
		});

		stream.on('error', err => {
			observer.error(err);
		}); // Handle the error

		// File is done being read
		stream.on('close', () => {
			try {
				observer.next(JSON.parse(Buffer.concat(chunks).toString()));
				chunks = <any>null;
			} catch (err) {
				observer.error(err);
			}
		});

		return () => {
			chunks = <any>null;
			stream.close();
		};
	});
}

export function getWebDavClient(config: DavOptions, outputChannel: OutputChannel, rootDir: string): Observable<WebDav> {
	return Observable.create(observer => {
		const webdav = new WebDav({
			hostname: config.hostname,
			username: config.username,
			password: config.password,
			version: config['code-version'] || config.version,
			root: rootDir
		}, config.debug ?
				(...msgs) => { outputChannel.appendLine(`${msgs.join(' ')}`); } :
				() => {
					// DO NOTHING
				}
		);
		observer.next(webdav);
	});
}

function fileWatcher(config, cartRoot: string, outputChannel: OutputChannel) {
	return Observable.create(observer => {
		const watchers: FileSystemWatcher[] = [];
		let cartridges: Promise<string[]>;

		if (config.cartridge && config.cartridge.length) {
			cartridges = Promise.resolve(config.cartridge);
		} else {
			cartridges = getDirectories(cartRoot);
		}

<<<<<<< HEAD
		cartridges.then(cartridges => {
			// Unfortunately workspace.createFileSystemWatcher() does
			// only support single paths and no excludes
			// it is however very CPU friendly compared to fs.watch()
			var excludeGlobPattern = [
				'node_modules' + sep,
				'.git' + sep
			];
			// ... we create an array of watchers
			cartridges.forEach(cartridge => {
				watchers.push(
					workspace.createFileSystemWatcher(new RelativePattern(join(cartRoot, cartridge), '**/*'))
				);
			});

			// manually check for the excludes in the callback
			var callback = method => ((uri: Uri) => {
				if (!excludeGlobPattern.some(pattern => uri.fsPath.includes(pattern))) {
					observer.next([method, uri.fsPath])
				}
			});
			// add the listerners to all watchers
			watchers.forEach(watcher => {
				watcher.onDidChange(callback('upload'));
				watcher.onDidCreate(callback('upload'));
				watcher.onDidDelete(callback('delete'));
			})
=======
		// Unfortunately workspace.createFileSystemWatcher() does
		// only support single paths and no excludes
		// it is however very CPU friendly compared to fs.watch()
		// or chokidar
		var excludeGlobPattern = [
			'node_modules' + sep,
			'.git' + sep
		];
		// ... we create an array of watchers
		var watchers: FileSystemWatcher[] | null = [];
		cartridges.forEach(cartridge => {
			if (workspace.rootPath && watchers) {
				// looks a bit odd but matches all files & directories
				watchers.push(workspace.createFileSystemWatcher('**/' + cartridge + '/**/'));
			}
		});

		// manually check for the excludes in the callback
		var callback = method => ((uri: Uri) => {
			if (!excludeGlobPattern.some(pattern => uri.fsPath.includes(pattern))) {
				observer.next([method, uri.fsPath])
			}
		});
		// add the listerners to all watchers
		watchers.forEach(watcher => {
			watcher.onDidChange(callback('upload'));
			watcher.onDidCreate(callback('upload'));
			watcher.onDidDelete(callback('delete'));
>>>>>>> 4bb3e1cd
		})

		return () => {
			// and dispose them all in the end
			watchers.forEach(watcher => watcher.dispose());
		};
	});
}

const uploadCartridges = (
	webdav: WebDav,
	outputChannel: OutputChannel,
<<<<<<< HEAD
	config: ({ cartridge }),
=======
	config: ({ cartridge, cleanUpCodeVersionMode: 'auto' | 'all' | 'list' | 'none' }),
>>>>>>> 4bb3e1cd
	cartRoot: string,
	progress: Progress<{ message?: string }>['report'] | undefined
) => {
	let cartridges: string[];
<<<<<<< HEAD
	if (config.cartridge && config.cartridge.length) {
		cartridges = config.cartridge;
=======
	if (config.cartridge && Array.isArray(config.cartridge)) {
		cartridges = config.cartridge.filter(cartridge => {
			try {
				accessSync(join(cartRoot, cartridge));
				return true;
			} catch (e) {
				window.showWarningMessage(`Cartridge "${cartridge}" doesn't exist. Ignoring. (${e})`);
				return false;
			}
		});

>>>>>>> 4bb3e1cd
	} else {
		cartridges = getDirectoriesSync(cartRoot);
	}
	var count = 0;

	const cartridgesList = cartridges
		.map(str => str.trim())
		.filter(Boolean);

	const notify = (...msgs: string[]) => {
		outputChannel.appendLine(msgs.join(' '));
	};

	const toUpload = cartridgesList
		.map(cartridge => {
<<<<<<< HEAD
			const notify = (...msgs) => {
				outputChannel.appendLine(msgs.join(' '));
			};
			const dirToUpload = join(cartRoot, cartridge);

			return webdav
				.uploadCartridge(dirToUpload, notify, { isCartridge: true })
				.do(() => { }, undefined, () => {
					if (progress) {
						progress({ message: `Uploading cartridges: ${count++} of ${cartridgesList.length}` });
					}
				});

		});
	return Observable
		.merge(...toUpload, CONCURENT_CARTRIDGES_UPLOADS)
		.concat(Observable.of(''));
=======
			const dirToUpload = join(cartRoot, cartridge);

			return webdav
				.uploadCartridge(dirToUpload, notify, { isCartridge: true }).do(
					(data) => { },
					(error) => { },
					() => {
						count++;
						if (progress) {
							progress({ message: `Uploading cartridges: ${count} of ${cartridgesList.length}` })
						}
					}
				);

		});
	let mode: "all" | "list" | "none" = 'all';
	if (config.cleanUpCodeVersionMode === 'auto' || !config.cleanUpCodeVersionMode) {
		mode = config.cartridge && Array.isArray(config.cartridge) ? 'list' : 'all';
	} else {
		mode = config.cleanUpCodeVersionMode;
	}

	notify('Cleanup code version...');
	return webdav.cleanUpCodeVersion(notify, mode, config.cartridge)
		.flatMap(res => Observable.merge(...toUpload, 3).concat(Observable.of('')));
>>>>>>> 4bb3e1cd
};

function uploadWithProgress(webdav: WebDav, outputChannel: OutputChannel, config: ({ cartridge, version, cleanOnStart: boolean, cleanUpCodeVersionMode: "all" | "list" | "none" | "auto" }), rootDir: string) {
	return Observable.create(observer => {
		var resolve;
		var progress: Progress<{ message?: string }>['report'] | undefined;
		window.withProgress({
			location: ProgressLocation.Window,
			title: 'Uploading cartridges'
		}, (prg) => { progress = prg.report; return new Promise((res) => { resolve = res; }) });

		const subscr = webdav.dirList(rootDir)
			.do(() => {
				outputChannel.appendLine(`Connection validated successfully`);
			}, (err) => {
				outputChannel.appendLine(`Unable validate connection!`);

				if (err instanceof Error) {
					if (err.message === 'Not Found') {
						outputChannel.appendLine(`Please check existence of code version: "${config.version}"`);
					} else if (err.message === 'Unauthorized') {
						outputChannel.appendLine(`Please check your credentials (login, password, etc)`);
					} else {
						outputChannel.appendLine(`Validation error: ${err.message}`);
					}
				}
			}).flatMap(() => {
				return webdav.getActiveCodeVersion();
			}).do((version) => {
				if (version !== webdav.config.version) {
					outputChannel.show();
					outputChannel.appendLine(`\nWarn: Current code version is "${version}" while uploading is processed into "${webdav.config.version}"\n`);
				}
				outputChannel.appendLine(`Current active version is: ${version}`);
			}).flatMap(() => {
				if (config.cleanOnStart) {
					outputChannel.appendLine(`Start uploading cartridges`);
					return uploadCartridges(webdav, outputChannel, config, rootDir, progress);
				} else {
					outputChannel.appendLine(`Upload cartridges on start is disabled via config`);
					return Observable.of('');
				}
			}).do(() => {
				if (config.cleanOnStart) {
					outputChannel.appendLine(`Cartridges uploaded successfully`);
				}
				if (resolve) {
					resolve();
					resolve = null;
				}
			}, () => {// error case
				if (resolve) {
					resolve();
					resolve = null;
				}
			}).subscribe(
				() => observer.next(),
				error => observer.error(error),
				() => observer.complete()
			);

		return () => {
			subscr.unsubscribe();
			if (resolve) {
				resolve();
			}
		}
	});
}

function uploadAndWatch(webdav: WebDav, outputChannel: OutputChannel, config: ({ cartridge, version, cleanOnStart: boolean, cleanUpCodeVersionMode: "all" | "list" | "none" | "auto" }), rootDir: string) {
	return uploadWithProgress(webdav, outputChannel, config, rootDir)
		.flatMap(() => {
			outputChannel.appendLine(`Watching files`);
			return fileWatcher(config, rootDir, outputChannel)
				.delay(300)// delay uploading file (allow finish writting for large files)
				.mergeMap(([action, fileName]) => {
					const date = new Date().toTimeString().split(' ').shift();
<<<<<<< HEAD
					var davAction: 'mkdir' | 'post' | 'delete',
=======
					var davAction: string = '',
>>>>>>> 4bb3e1cd
						actionChar: string = '';

					if (action === 'upload') {
						// @TODO make async or create separate
						// directory watchers with own commands
						if (statSync(fileName).isDirectory()) {
							davAction = 'mkdir';
							actionChar = 'C';
						} else {
							davAction = 'post';
							actionChar = 'U';
						}
					} else if (action === 'delete') {
						davAction = 'delete';
						actionChar = 'D';
					} else {
						throw Error('Unknown action');
					}
					outputChannel.appendLine(
						`[${actionChar} ${date}] ${fileName}`
					);

					return webdav[davAction](fileName, rootDir);
				}, CONCURENT_FILE_UPLOADS);
		});
}

export function init(configFilename: string, outputChannel: OutputChannel, config) {
	let conf;
	return readConfigFile(configFilename).flatMap(dwConfig => {
		let rootDir = dirname(configFilename);
		if (dwConfig.root) {
			rootDir = join(rootDir, dwConfig.root);
		}
		conf = dwConfig;
		outputChannel.appendLine(`Using directory "${rootDir}" as cartridges root`);
		return getWebDavClient(dwConfig, outputChannel, rootDir);
	}).flatMap(webdav => {
		let retryCounter = 0;
		conf.cleanOnStart = config.cleanOnStart;
		conf.cleanOnStart = config.cleanOnStart;
		conf.cleanUpCodeVersionMode = config.cleanUpCodeVersionMode;

		return uploadAndWatch(webdav, outputChannel, conf, webdav.config.root)
			.retryWhen(function (errors) {
				// retry for some errors, end the stream with an error for others
				return errors.do(function (e) {
					if (e instanceof Error && e.message === 'Unauthorized') {
						throw e;
					} else if (retryCounter < 3) {
						outputChannel.appendLine(`Error: ${e}`);
						outputChannel.appendLine(`Trying to re-upload`);
						retryCounter++;
					} else {
						throw e;
					}
				});
			}).do(() => {
				retryCounter = 0;
				conf = null;
			});
	});
}<|MERGE_RESOLUTION|>--- conflicted
+++ resolved
@@ -1,11 +1,7 @@
 import { Observable } from 'rxjs';
 
-<<<<<<< HEAD
 
 import { OutputChannel, workspace, window, ProgressLocation, FileSystemWatcher, Uri, Progress, RelativePattern } from 'vscode';
-=======
-import { OutputChannel, workspace, window, ProgressLocation, FileSystemWatcher, Uri, Progress } from 'vscode';
->>>>>>> 4bb3e1cd
 import { default as WebDav, DavOptions } from './WebDav';
 import { getDirectories, getDirectoriesSync } from '../lib/FileHelper';
 import { dirname, join, sep } from 'path';
@@ -63,7 +59,7 @@
 	});
 }
 
-function fileWatcher(config, cartRoot: string, outputChannel: OutputChannel) {
+function fileWatcher(config, cartRoot: string, outputChannel: OutputChannel) : Observable<[string, string]>{
 	return Observable.create(observer => {
 		const watchers: FileSystemWatcher[] = [];
 		let cartridges: Promise<string[]>;
@@ -74,7 +70,6 @@
 			cartridges = getDirectories(cartRoot);
 		}
 
-<<<<<<< HEAD
 		cartridges.then(cartridges => {
 			// Unfortunately workspace.createFileSystemWatcher() does
 			// only support single paths and no excludes
@@ -102,36 +97,6 @@
 				watcher.onDidCreate(callback('upload'));
 				watcher.onDidDelete(callback('delete'));
 			})
-=======
-		// Unfortunately workspace.createFileSystemWatcher() does
-		// only support single paths and no excludes
-		// it is however very CPU friendly compared to fs.watch()
-		// or chokidar
-		var excludeGlobPattern = [
-			'node_modules' + sep,
-			'.git' + sep
-		];
-		// ... we create an array of watchers
-		var watchers: FileSystemWatcher[] | null = [];
-		cartridges.forEach(cartridge => {
-			if (workspace.rootPath && watchers) {
-				// looks a bit odd but matches all files & directories
-				watchers.push(workspace.createFileSystemWatcher('**/' + cartridge + '/**/'));
-			}
-		});
-
-		// manually check for the excludes in the callback
-		var callback = method => ((uri: Uri) => {
-			if (!excludeGlobPattern.some(pattern => uri.fsPath.includes(pattern))) {
-				observer.next([method, uri.fsPath])
-			}
-		});
-		// add the listerners to all watchers
-		watchers.forEach(watcher => {
-			watcher.onDidChange(callback('upload'));
-			watcher.onDidCreate(callback('upload'));
-			watcher.onDidDelete(callback('delete'));
->>>>>>> 4bb3e1cd
 		})
 
 		return () => {
@@ -144,19 +109,11 @@
 const uploadCartridges = (
 	webdav: WebDav,
 	outputChannel: OutputChannel,
-<<<<<<< HEAD
-	config: ({ cartridge }),
-=======
 	config: ({ cartridge, cleanUpCodeVersionMode: 'auto' | 'all' | 'list' | 'none' }),
->>>>>>> 4bb3e1cd
 	cartRoot: string,
 	progress: Progress<{ message?: string }>['report'] | undefined
 ) => {
 	let cartridges: string[];
-<<<<<<< HEAD
-	if (config.cartridge && config.cartridge.length) {
-		cartridges = config.cartridge;
-=======
 	if (config.cartridge && Array.isArray(config.cartridge)) {
 		cartridges = config.cartridge.filter(cartridge => {
 			try {
@@ -168,7 +125,6 @@
 			}
 		});
 
->>>>>>> 4bb3e1cd
 	} else {
 		cartridges = getDirectoriesSync(cartRoot);
 	}
@@ -184,37 +140,19 @@
 
 	const toUpload = cartridgesList
 		.map(cartridge => {
-<<<<<<< HEAD
-			const notify = (...msgs) => {
-				outputChannel.appendLine(msgs.join(' '));
-			};
 			const dirToUpload = join(cartRoot, cartridge);
 
 			return webdav
-				.uploadCartridge(dirToUpload, notify, { isCartridge: true })
-				.do(() => { }, undefined, () => {
+				.uploadCartridge(dirToUpload, notify, { isCartridge: true }).
+				do(
+				(data) => { },
+				(error) => { },
+				() => {
+					count++;
 					if (progress) {
-						progress({ message: `Uploading cartridges: ${count++} of ${cartridgesList.length}` });
+						progress({ message: `Uploading cartridges: ${count} of ${cartridgesList.length}` })
 					}
-				});
-
-		});
-	return Observable
-		.merge(...toUpload, CONCURENT_CARTRIDGES_UPLOADS)
-		.concat(Observable.of(''));
-=======
-			const dirToUpload = join(cartRoot, cartridge);
-
-			return webdav
-				.uploadCartridge(dirToUpload, notify, { isCartridge: true }).do(
-					(data) => { },
-					(error) => { },
-					() => {
-						count++;
-						if (progress) {
-							progress({ message: `Uploading cartridges: ${count} of ${cartridgesList.length}` })
-						}
-					}
+				}
 				);
 
 		});
@@ -228,7 +166,6 @@
 	notify('Cleanup code version...');
 	return webdav.cleanUpCodeVersion(notify, mode, config.cartridge)
 		.flatMap(res => Observable.merge(...toUpload, 3).concat(Observable.of('')));
->>>>>>> 4bb3e1cd
 };
 
 function uploadWithProgress(webdav: WebDav, outputChannel: OutputChannel, config: ({ cartridge, version, cleanOnStart: boolean, cleanUpCodeVersionMode: "all" | "list" | "none" | "auto" }), rootDir: string) {
@@ -285,9 +222,9 @@
 					resolve = null;
 				}
 			}).subscribe(
-				() => observer.next(),
-				error => observer.error(error),
-				() => observer.complete()
+			() => observer.next(),
+			error => observer.error(error),
+			() => observer.complete()
 			);
 
 		return () => {
@@ -307,11 +244,7 @@
 				.delay(300)// delay uploading file (allow finish writting for large files)
 				.mergeMap(([action, fileName]) => {
 					const date = new Date().toTimeString().split(' ').shift();
-<<<<<<< HEAD
 					var davAction: 'mkdir' | 'post' | 'delete',
-=======
-					var davAction: string = '',
->>>>>>> 4bb3e1cd
 						actionChar: string = '';
 
 					if (action === 'upload') {
